This example shows how to use multiple entry points with a commons chunk.

In this example you have two (HTML) pages `pageA` and `pageB`. You want to create individual bundles for each page. In addition to this you want to create a shared bundle that contains all modules used in both pages (assuming there are many/big modules in common). The pages also use Code Splitting to load a less used part of the features on demand.

You can see how to define multiple entry points via the `entry` option.

You can use 

You can see the output files:

* `commons.js` contains:
  * the module system
  * chunk loading logic
  * module `common.js` which is used in both pages
* `pageA.js` contains: (`pageB.js` is similar)
  * the entry point `pageA.js`
  * it would contain any other module that is only used by `pageA`
* `0.chunk.js` is an additional chunk which is used by both pages. It contains:
  * module `shared.js`

You can also see the info that is printed to console. It shows among others:

* the generated files
* the chunks with file, name and id
  * see lines starting with `chunk`
* the modules that are in the chunks
* the reasons why the modules are included
* the reasons why a chunk is created
  * see lines starting with `>`

# pageA.js

``` javascript
var common = require("./common");
require(["./shared"], function(shared) {
	shared("This is page A");
});
```

# pageB.js

``` javascript
var common = require("./common");
require.ensure(["./shared"], function(require) {
	var shared = require("./shared");
	shared("This is page B");
});
```

# webpack.config.js

``` javascript
module.exports = {
	// mode: "development || "production",
	entry: {
		pageA: "./pageA",
		pageB: "./pageB"
	},
	optimization: {
		splitChunks: {
			cacheGroups: {
				commons: {
					name: "commons",
					chunks: "initial",
					minChunks: 2,
					minSize: 0
				}
			}
		},
		occurrenceOrder: true // To keep filename consistent between different modes (for example building only)
	}
};
```

# pageA.html

``` html
<html>
	<head></head>
	<body>
		<script src="js/commons.js" charset="utf-8"></script>
		<script src="js/pageA.bundle.js" charset="utf-8"></script>
	</body>
</html>
```

# dist/commons.js

``` javascript
(window["webpackJsonp"] = window["webpackJsonp"] || []).push([[1],[
/* 0 */,
/* 1 */
/*!*******************!*\
  !*** ./common.js ***!
  \*******************/
/*! no static exports found */
/***/ (function(module, exports) {

module.exports = "Common";

/***/ })
]]);
```

# dist/pageA.js

<details><summary><code>/******/ (function(modules) { /* webpackBootstrap */ })</code></summary>

``` javascript
/******/ (function(modules) { // webpackBootstrap
/******/ 	// install a JSONP callback for chunk loading
/******/ 	function webpackJsonpCallback(data) {
/******/ 		var chunkIds = data[0];
/******/ 		var moreModules = data[1]
/******/ 		var executeModules = data[2];
/******/ 		// add "moreModules" to the modules object,
/******/ 		// then flag all "chunkIds" as loaded and fire callback
/******/ 		var moduleId, chunkId, i = 0, resolves = [];
/******/ 		for(;i < chunkIds.length; i++) {
/******/ 			chunkId = chunkIds[i];
/******/ 			if(installedChunks[chunkId]) {
/******/ 				resolves.push(installedChunks[chunkId][0]);
/******/ 			}
/******/ 			installedChunks[chunkId] = 0;
/******/ 		}
/******/ 		for(moduleId in moreModules) {
/******/ 			if(Object.prototype.hasOwnProperty.call(moreModules, moduleId)) {
/******/ 				modules[moduleId] = moreModules[moduleId];
/******/ 			}
/******/ 		}
/******/ 		if(parentJsonpFunction) parentJsonpFunction(data);
/******/ 		while(resolves.length) {
/******/ 			resolves.shift()();
/******/ 		}
/******/
/******/ 		// add entry modules from loaded chunk to deferred list
/******/ 		deferredModules.push.apply(deferredModules, executeModules || []);
/******/
/******/ 		// run deferred modules when all chunks ready
/******/ 		return checkDeferredModules();
/******/ 	};
/******/ 	function checkDeferredModules() {
/******/ 		var result;
/******/ 		for(var i = 0; i < deferredModules.length; i++) {
/******/ 			var deferredModule = deferredModules[i];
/******/ 			var fullfilled = true;
/******/ 			for(var j = 1; j < deferredModule.length; j++) {
/******/ 				var depId = deferredModule[j];
/******/ 				if(installedChunks[depId] !== 0) fullfilled = false;
/******/ 			}
/******/ 			if(fullfilled) {
/******/ 				deferredModules.splice(i--, 1);
/******/ 				result = __webpack_require__(__webpack_require__.s = deferredModule[0]);
/******/ 			}
/******/ 		}
/******/ 		return result;
/******/ 	}
/******/
/******/ 	// The module cache
/******/ 	var installedModules = {};
/******/
/******/ 	// object to store loaded and loading chunks
/******/ 	var installedChunks = {
/******/ 		3: 0
/******/ 	};
/******/
/******/ 	var deferredModules = [];
/******/
/******/ 	// The require function
/******/ 	function __webpack_require__(moduleId) {
/******/
/******/ 		// Check if module is in cache
/******/ 		if(installedModules[moduleId]) {
/******/ 			return installedModules[moduleId].exports;
/******/ 		}
/******/ 		// Create a new module (and put it into the cache)
/******/ 		var module = installedModules[moduleId] = {
/******/ 			i: moduleId,
/******/ 			l: false,
/******/ 			exports: {}
/******/ 		};
/******/
/******/ 		// Execute the module function
/******/ 		modules[moduleId].call(module.exports, module, module.exports, __webpack_require__);
/******/
/******/ 		// Flag the module as loaded
/******/ 		module.l = true;
/******/
/******/ 		// Return the exports of the module
/******/ 		return module.exports;
/******/ 	}
/******/
/******/ 	// This file contains only the entry chunk.
/******/ 	// The chunk loading function for additional chunks
/******/ 	__webpack_require__.e = function requireEnsure(chunkId) {
/******/ 		var promises = [];
/******/
/******/
/******/ 		// JSONP chunk loading for javascript
/******/
/******/ 		var installedChunkData = installedChunks[chunkId];
/******/ 		if(installedChunkData !== 0) { // 0 means "already installed".
/******/
/******/ 			// a Promise means "currently loading".
/******/ 			if(installedChunkData) {
/******/ 				promises.push(installedChunkData[2]);
/******/ 			} else {
/******/ 				// setup Promise in chunk cache
/******/ 				var promise = new Promise(function(resolve, reject) {
/******/ 					installedChunkData = installedChunks[chunkId] = [resolve, reject];
/******/ 				});
/******/ 				promises.push(installedChunkData[2] = promise);
/******/
<<<<<<< HEAD
/******/ 				// start chunk loading
/******/ 				var head = document.getElementsByTagName('head')[0];
/******/ 				var script = document.createElement('script');
/******/
/******/ 				script.charset = 'utf-8';
/******/ 				script.timeout = 120000;
/******/
/******/ 				if (__webpack_require__.nc) {
/******/ 					script.setAttribute("nonce", __webpack_require__.nc);
=======
/******/ 		// setup Promise in chunk cache
/******/ 		var promise = new Promise(function(resolve, reject) {
/******/ 			installedChunkData = installedChunks[chunkId] = [resolve, reject];
/******/ 		});
/******/ 		installedChunkData[2] = promise;
/******/
/******/ 		// start chunk loading
/******/ 		var head = document.getElementsByTagName('head')[0];
/******/ 		var script = document.createElement('script');
/******/ 		script.type = "text/javascript";
/******/ 		script.charset = 'utf-8';
/******/ 		script.async = true;
/******/ 		script.timeout = 120000;
/******/
/******/ 		if (__webpack_require__.nc) {
/******/ 			script.setAttribute("nonce", __webpack_require__.nc);
/******/ 		}
/******/ 		script.src = __webpack_require__.p + "" + chunkId + ".chunk.js";
/******/ 		var timeout = setTimeout(onScriptComplete, 120000);
/******/ 		script.onerror = script.onload = onScriptComplete;
/******/ 		function onScriptComplete() {
/******/ 			// avoid mem leaks in IE.
/******/ 			script.onerror = script.onload = null;
/******/ 			clearTimeout(timeout);
/******/ 			var chunk = installedChunks[chunkId];
/******/ 			if(chunk !== 0) {
/******/ 				if(chunk) {
/******/ 					chunk[1](new Error('Loading chunk ' + chunkId + ' failed.'));
>>>>>>> f0105466
/******/ 				}
/******/ 				script.src = __webpack_require__.p + "" + ({}[chunkId]||chunkId) + ".js";
/******/ 				var timeout = setTimeout(function(){
/******/ 					onScriptComplete({ type: 'timeout', target: script });
/******/ 				}, 120000);
/******/ 				script.onerror = script.onload = onScriptComplete;
/******/ 				function onScriptComplete(event) {
/******/ 					// avoid mem leaks in IE.
/******/ 					script.onerror = script.onload = null;
/******/ 					clearTimeout(timeout);
/******/ 					var chunk = installedChunks[chunkId];
/******/ 					if(chunk !== 0) {
/******/ 						if(chunk) {
/******/ 							var errorType = event && (event.type === 'load' ? 'missing' : event.type);
/******/ 							var realSrc = event && event.target && event.target.src;
/******/ 							var error = new Error('Loading chunk ' + chunkId + ' failed.\n(' + errorType + ': ' + realSrc + ')');
/******/ 							error.type = errorType;
/******/ 							error.request = realSrc;
/******/ 							chunk[1](error);
/******/ 						}
/******/ 						installedChunks[chunkId] = undefined;
/******/ 					}
/******/ 				};
/******/ 				head.appendChild(script);
/******/ 			}
/******/ 		}
/******/ 		return Promise.all(promises);
/******/ 	};
/******/
/******/ 	// expose the modules object (__webpack_modules__)
/******/ 	__webpack_require__.m = modules;
/******/
/******/ 	// expose the module cache
/******/ 	__webpack_require__.c = installedModules;
/******/
/******/ 	// define getter function for harmony exports
/******/ 	__webpack_require__.d = function(exports, name, getter) {
/******/ 		if(!__webpack_require__.o(exports, name)) {
/******/ 			Object.defineProperty(exports, name, {
/******/ 				configurable: false,
/******/ 				enumerable: true,
/******/ 				get: getter
/******/ 			});
/******/ 		}
/******/ 	};
/******/
/******/ 	// define __esModule on exports
/******/ 	__webpack_require__.r = function(exports) {
/******/ 		Object.defineProperty(exports, '__esModule', { value: true });
/******/ 	};
/******/
/******/ 	// getDefaultExport function for compatibility with non-harmony modules
/******/ 	__webpack_require__.n = function(module) {
/******/ 		var getter = module && module.__esModule ?
/******/ 			function getDefault() { return module['default']; } :
/******/ 			function getModuleExports() { return module; };
/******/ 		__webpack_require__.d(getter, 'a', getter);
/******/ 		return getter;
/******/ 	};
/******/
/******/ 	// Object.prototype.hasOwnProperty.call
/******/ 	__webpack_require__.o = function(object, property) { return Object.prototype.hasOwnProperty.call(object, property); };
/******/
/******/ 	// __webpack_public_path__
/******/ 	__webpack_require__.p = "dist/";
/******/
/******/ 	// on error function for async loading
/******/ 	__webpack_require__.oe = function(err) { console.error(err); throw err; };
/******/
/******/ 	var jsonpArray = window["webpackJsonp"] = window["webpackJsonp"] || [];
/******/ 	var oldJsonpFunction = jsonpArray.push.bind(jsonpArray);
/******/ 	jsonpArray.push = webpackJsonpCallback;
/******/ 	jsonpArray = jsonpArray.slice();
/******/ 	for(var i = 0; i < jsonpArray.length; i++) webpackJsonpCallback(jsonpArray[i]);
/******/ 	var parentJsonpFunction = oldJsonpFunction;
/******/
/******/
/******/ 	// add entry module to deferred list
/******/ 	deferredModules.push([3,1]);
/******/ 	// run deferred modules when ready
/******/ 	return checkDeferredModules();
/******/ })
/************************************************************************/
```

</details>

``` javascript
<<<<<<< HEAD
/******/ ({
=======
/******/ ([
/* 0 */
/*!*******************!*\
  !*** ./common.js ***!
  \*******************/
/*! dynamic exports provided */
/*! all exports used */
/***/ (function(module, exports) {

module.exports = "Common";

/***/ })
/******/ ]);
```

# js/pageA.bundle.js

``` javascript
webpackJsonp([2],{
>>>>>>> f0105466

/***/ 3:
/*!******************!*\
  !*** ./pageA.js ***!
  \******************/
<<<<<<< HEAD
/*! no static exports found */
/***/ (function(module, exports, __webpack_require__) {

var common = __webpack_require__(/*! ./common */ 1);
__webpack_require__.e(/*! AMD require */ 0).then(function() { var __WEBPACK_AMD_REQUIRE_ARRAY__ = [__webpack_require__(/*! ./shared */ 0)]; (function(shared) {
	shared("This is page A");
}).apply(null, __WEBPACK_AMD_REQUIRE_ARRAY__);}).catch(__webpack_require__.oe);
=======
/*! dynamic exports provided */
/*! all exports used */
/***/ (function(module, exports, __webpack_require__) {

var common = __webpack_require__(/*! ./common */ 0);
__webpack_require__.e/* require */(0/* duplicate */).then(function() { var __WEBPACK_AMD_REQUIRE_ARRAY__ = [__webpack_require__(/*! ./shared */ 1)]; ((function(shared) {
	shared("This is page A");
}).apply(null, __WEBPACK_AMD_REQUIRE_ARRAY__));}).catch(__webpack_require__.oe);
>>>>>>> f0105466

/***/ })

/******/ });
```

# dist/pageB.js

``` javascript
/******/ (function(modules) { // webpackBootstrap
/******/ 	// install a JSONP callback for chunk loading
/******/ 	function webpackJsonpCallback(data) {
/******/ 		var chunkIds = data[0];
/******/ 		var moreModules = data[1]
/******/ 		var executeModules = data[2];
/******/ 		// add "moreModules" to the modules object,
/******/ 		// then flag all "chunkIds" as loaded and fire callback
/******/ 		var moduleId, chunkId, i = 0, resolves = [];
/******/ 		for(;i < chunkIds.length; i++) {
/******/ 			chunkId = chunkIds[i];
/******/ 			if(installedChunks[chunkId]) {
/******/ 				resolves.push(installedChunks[chunkId][0]);
/******/ 			}
/******/ 			installedChunks[chunkId] = 0;
/******/ 		}
/******/ 		for(moduleId in moreModules) {
/******/ 			if(Object.prototype.hasOwnProperty.call(moreModules, moduleId)) {
/******/ 				modules[moduleId] = moreModules[moduleId];
/******/ 			}
/******/ 		}
/******/ 		if(parentJsonpFunction) parentJsonpFunction(data);
/******/ 		while(resolves.length) {
/******/ 			resolves.shift()();
/******/ 		}
/******/
/******/ 		// add entry modules from loaded chunk to deferred list
/******/ 		deferredModules.push.apply(deferredModules, executeModules || []);
/******/
/******/ 		// run deferred modules when all chunks ready
/******/ 		return checkDeferredModules();
/******/ 	};
/******/ 	function checkDeferredModules() {
/******/ 		var result;
/******/ 		for(var i = 0; i < deferredModules.length; i++) {
/******/ 			var deferredModule = deferredModules[i];
/******/ 			var fullfilled = true;
/******/ 			for(var j = 1; j < deferredModule.length; j++) {
/******/ 				var depId = deferredModule[j];
/******/ 				if(installedChunks[depId] !== 0) fullfilled = false;
/******/ 			}
/******/ 			if(fullfilled) {
/******/ 				deferredModules.splice(i--, 1);
/******/ 				result = __webpack_require__(__webpack_require__.s = deferredModule[0]);
/******/ 			}
/******/ 		}
/******/ 		return result;
/******/ 	}
/******/
/******/ 	// The module cache
/******/ 	var installedModules = {};
/******/
/******/ 	// object to store loaded and loading chunks
/******/ 	var installedChunks = {
/******/ 		2: 0
/******/ 	};
/******/
/******/ 	var deferredModules = [];
/******/
/******/ 	// The require function
/******/ 	function __webpack_require__(moduleId) {
/******/
/******/ 		// Check if module is in cache
/******/ 		if(installedModules[moduleId]) {
/******/ 			return installedModules[moduleId].exports;
/******/ 		}
/******/ 		// Create a new module (and put it into the cache)
/******/ 		var module = installedModules[moduleId] = {
/******/ 			i: moduleId,
/******/ 			l: false,
/******/ 			exports: {}
/******/ 		};
/******/
/******/ 		// Execute the module function
/******/ 		modules[moduleId].call(module.exports, module, module.exports, __webpack_require__);
/******/
/******/ 		// Flag the module as loaded
/******/ 		module.l = true;
/******/
/******/ 		// Return the exports of the module
/******/ 		return module.exports;
/******/ 	}
/******/
/******/ 	// This file contains only the entry chunk.
/******/ 	// The chunk loading function for additional chunks
/******/ 	__webpack_require__.e = function requireEnsure(chunkId) {
/******/ 		var promises = [];
/******/
/******/
/******/ 		// JSONP chunk loading for javascript
/******/
/******/ 		var installedChunkData = installedChunks[chunkId];
/******/ 		if(installedChunkData !== 0) { // 0 means "already installed".
/******/
/******/ 			// a Promise means "currently loading".
/******/ 			if(installedChunkData) {
/******/ 				promises.push(installedChunkData[2]);
/******/ 			} else {
/******/ 				// setup Promise in chunk cache
/******/ 				var promise = new Promise(function(resolve, reject) {
/******/ 					installedChunkData = installedChunks[chunkId] = [resolve, reject];
/******/ 				});
/******/ 				promises.push(installedChunkData[2] = promise);
/******/
/******/ 				// start chunk loading
/******/ 				var head = document.getElementsByTagName('head')[0];
/******/ 				var script = document.createElement('script');
/******/
/******/ 				script.charset = 'utf-8';
/******/ 				script.timeout = 120000;
/******/
/******/ 				if (__webpack_require__.nc) {
/******/ 					script.setAttribute("nonce", __webpack_require__.nc);
/******/ 				}
/******/ 				script.src = __webpack_require__.p + "" + ({}[chunkId]||chunkId) + ".js";
/******/ 				var timeout = setTimeout(function(){
/******/ 					onScriptComplete({ type: 'timeout', target: script });
/******/ 				}, 120000);
/******/ 				script.onerror = script.onload = onScriptComplete;
/******/ 				function onScriptComplete(event) {
/******/ 					// avoid mem leaks in IE.
/******/ 					script.onerror = script.onload = null;
/******/ 					clearTimeout(timeout);
/******/ 					var chunk = installedChunks[chunkId];
/******/ 					if(chunk !== 0) {
/******/ 						if(chunk) {
/******/ 							var errorType = event && (event.type === 'load' ? 'missing' : event.type);
/******/ 							var realSrc = event && event.target && event.target.src;
/******/ 							var error = new Error('Loading chunk ' + chunkId + ' failed.\n(' + errorType + ': ' + realSrc + ')');
/******/ 							error.type = errorType;
/******/ 							error.request = realSrc;
/******/ 							chunk[1](error);
/******/ 						}
/******/ 						installedChunks[chunkId] = undefined;
/******/ 					}
/******/ 				};
/******/ 				head.appendChild(script);
/******/ 			}
/******/ 		}
/******/ 		return Promise.all(promises);
/******/ 	};
/******/
/******/ 	// expose the modules object (__webpack_modules__)
/******/ 	__webpack_require__.m = modules;
/******/
/******/ 	// expose the module cache
/******/ 	__webpack_require__.c = installedModules;
/******/
/******/ 	// define getter function for harmony exports
/******/ 	__webpack_require__.d = function(exports, name, getter) {
/******/ 		if(!__webpack_require__.o(exports, name)) {
/******/ 			Object.defineProperty(exports, name, {
/******/ 				configurable: false,
/******/ 				enumerable: true,
/******/ 				get: getter
/******/ 			});
/******/ 		}
/******/ 	};
/******/
/******/ 	// define __esModule on exports
/******/ 	__webpack_require__.r = function(exports) {
/******/ 		Object.defineProperty(exports, '__esModule', { value: true });
/******/ 	};
/******/
/******/ 	// getDefaultExport function for compatibility with non-harmony modules
/******/ 	__webpack_require__.n = function(module) {
/******/ 		var getter = module && module.__esModule ?
/******/ 			function getDefault() { return module['default']; } :
/******/ 			function getModuleExports() { return module; };
/******/ 		__webpack_require__.d(getter, 'a', getter);
/******/ 		return getter;
/******/ 	};
/******/
/******/ 	// Object.prototype.hasOwnProperty.call
/******/ 	__webpack_require__.o = function(object, property) { return Object.prototype.hasOwnProperty.call(object, property); };
/******/
/******/ 	// __webpack_public_path__
/******/ 	__webpack_require__.p = "dist/";
/******/
/******/ 	// on error function for async loading
/******/ 	__webpack_require__.oe = function(err) { console.error(err); throw err; };
/******/
/******/ 	var jsonpArray = window["webpackJsonp"] = window["webpackJsonp"] || [];
/******/ 	var oldJsonpFunction = jsonpArray.push.bind(jsonpArray);
/******/ 	jsonpArray.push = webpackJsonpCallback;
/******/ 	jsonpArray = jsonpArray.slice();
/******/ 	for(var i = 0; i < jsonpArray.length; i++) webpackJsonpCallback(jsonpArray[i]);
/******/ 	var parentJsonpFunction = oldJsonpFunction;
/******/
/******/
/******/ 	// add entry module to deferred list
/******/ 	deferredModules.push([2,1]);
/******/ 	// run deferred modules when ready
/******/ 	return checkDeferredModules();
/******/ })
/************************************************************************/
/******/ ({

/***/ 2:
/*!******************!*\
  !*** ./pageB.js ***!
  \******************/
<<<<<<< HEAD
/*! no static exports found */
=======
/*! dynamic exports provided */
/*! all exports used */
>>>>>>> f0105466
/***/ (function(module, exports, __webpack_require__) {

var common = __webpack_require__(/*! ./common */ 1);
__webpack_require__.e(/*! require.ensure */ 0).then((function(require) {
	var shared = __webpack_require__(/*! ./shared */ 0);
	shared("This is page B");
}).bind(null, __webpack_require__)).catch(__webpack_require__.oe);

/***/ })

/******/ });
```

# dist/0.js

``` javascript
(window["webpackJsonp"] = window["webpackJsonp"] || []).push([[0],[
/* 0 */
/*!*******************!*\
  !*** ./shared.js ***!
  \*******************/
<<<<<<< HEAD
/*! no static exports found */
=======
/*! dynamic exports provided */
/*! all exports used */
>>>>>>> f0105466
/***/ (function(module, exports, __webpack_require__) {

var common = __webpack_require__(/*! ./common */ 1);
module.exports = function(msg) {
	console.log(msg);
};

/***/ })
]]);
```

# Info

## Unoptimized

```
<<<<<<< HEAD
Hash: 0a1b2c3d4e5f6a7b8c9d
Version: webpack next
     Asset       Size  Chunks             Chunk Names
      0.js  363 bytes       0  [emitted]  
commons.js  267 bytes       1  [emitted]  commons
  pageB.js   8.02 KiB       2  [emitted]  pageB
  pageA.js   8.06 KiB       3  [emitted]  pageA
Entrypoint pageA = commons.js pageA.js
Entrypoint pageB = commons.js pageB.js
chunk    {0} 0.js 91 bytes <{1}> <{2}> <{3}> [rendered]
    > [2] ./pageB.js 2:0-5:2
    > ./shared [3] ./pageA.js 2:0-4:2
    [0] ./shared.js 91 bytes {0} [built]
        require.ensure item ./shared [2] ./pageB.js 2:0-5:2
        cjs require ./shared [2] ./pageB.js 3:14-33
        amd require ./shared [3] ./pageA.js 2:0-4:2
chunk    {1} commons.js (commons) 26 bytes ={2}= ={3}= >{0}< [initial] [rendered] split chunk (cache group: commons) (name: commons)
    > ./pageB pageB
    > ./pageA pageA
    [1] ./common.js 26 bytes {1} [built]
        cjs require ./common [0] ./shared.js 1:13-32
        cjs require ./common [2] ./pageB.js 1:13-32
        cjs require ./common [3] ./pageA.js 1:13-32
chunk    {2} pageB.js (pageB) 152 bytes ={1}= >{0}< [entry] [rendered]
    > ./pageB pageB
    [2] ./pageB.js 152 bytes {2} [built]
        single entry ./pageB  pageB
chunk    {3} pageA.js (pageA) 108 bytes ={1}= >{0}< [entry] [rendered]
    > ./pageA pageA
    [3] ./pageA.js 108 bytes {3} [built]
        single entry ./pageA  pageA
=======
Hash: 4f8af9066e2b5dda0f23
Version: webpack 3.11.0
          Asset       Size  Chunks             Chunk Names
     0.chunk.js  347 bytes       0  [emitted]  
pageB.bundle.js  522 bytes       1  [emitted]  pageB
pageA.bundle.js  565 bytes       2  [emitted]  pageA
     commons.js       6 kB       3  [emitted]  commons
Entrypoint pageA = commons.js pageA.bundle.js
Entrypoint pageB = commons.js pageB.bundle.js
chunk    {0} 0.chunk.js 91 bytes {1} {2} [rendered]
    > duplicate [2] ./pageA.js 2:0-4:2
    > duplicate [3] ./pageB.js 2:0-5:2
    [1] ./shared.js 91 bytes {0} [built]
        amd require ./shared [2] ./pageA.js 2:0-4:2
        require.ensure item ./shared [3] ./pageB.js 2:0-5:2
        cjs require ./shared [3] ./pageB.js 3:14-33
chunk    {1} pageB.bundle.js (pageB) 152 bytes {3} [initial] [rendered]
    > pageB [3] ./pageB.js 
    [3] ./pageB.js 152 bytes {1} [built]
chunk    {2} pageA.bundle.js (pageA) 108 bytes {3} [initial] [rendered]
    > pageA [2] ./pageA.js 
    [2] ./pageA.js 108 bytes {2} [built]
chunk    {3} commons.js (commons) 26 bytes [entry] [rendered]
    [0] ./common.js 26 bytes {3} [built]
        cjs require ./common [1] ./shared.js 1:13-32
        cjs require ./common [2] ./pageA.js 1:13-32
        cjs require ./common [3] ./pageB.js 1:13-32
>>>>>>> f0105466
```

## Production mode

```
<<<<<<< HEAD
Hash: 0a1b2c3d4e5f6a7b8c9d
Version: webpack next
     Asset       Size  Chunks             Chunk Names
      0.js  120 bytes       0  [emitted]  
commons.js   95 bytes       1  [emitted]  commons
  pageB.js   1.86 KiB       2  [emitted]  pageB
  pageA.js   1.89 KiB       3  [emitted]  pageA
Entrypoint pageA = commons.js pageA.js
Entrypoint pageB = commons.js pageB.js
chunk    {0} 0.js 91 bytes <{1}> <{2}> <{3}> [rendered]
    > [2] ./pageB.js 2:0-5:2
    > ./shared [3] ./pageA.js 2:0-4:2
    [0] ./shared.js 91 bytes {0} [built]
        require.ensure item ./shared [2] ./pageB.js 2:0-5:2
        cjs require ./shared [2] ./pageB.js 3:14-33
        amd require ./shared [3] ./pageA.js 2:0-4:2
chunk    {1} commons.js (commons) 26 bytes ={2}= ={3}= >{0}< [initial] [rendered] split chunk (cache group: commons) (name: commons)
    > ./pageB pageB
    > ./pageA pageA
    [1] ./common.js 26 bytes {1} [built]
        cjs require ./common [0] ./shared.js 1:13-32
        cjs require ./common [2] ./pageB.js 1:13-32
        cjs require ./common [3] ./pageA.js 1:13-32
chunk    {2} pageB.js (pageB) 152 bytes ={1}= >{0}< [entry] [rendered]
    > ./pageB pageB
    [2] ./pageB.js 152 bytes {2} [built]
        single entry ./pageB  pageB
chunk    {3} pageA.js (pageA) 108 bytes ={1}= >{0}< [entry] [rendered]
    > ./pageA pageA
    [3] ./pageA.js 108 bytes {3} [built]
        single entry ./pageA  pageA
=======
Hash: 4f8af9066e2b5dda0f23
Version: webpack 3.11.0
          Asset       Size  Chunks             Chunk Names
     0.chunk.js   81 bytes       0  [emitted]  
pageB.bundle.js  122 bytes       1  [emitted]  pageB
pageA.bundle.js  147 bytes       2  [emitted]  pageA
     commons.js     1.4 kB       3  [emitted]  commons
Entrypoint pageA = commons.js pageA.bundle.js
Entrypoint pageB = commons.js pageB.bundle.js
chunk    {0} 0.chunk.js 91 bytes {1} {2} [rendered]
    > duplicate [2] ./pageA.js 2:0-4:2
    > duplicate [3] ./pageB.js 2:0-5:2
    [1] ./shared.js 91 bytes {0} [built]
        amd require ./shared [2] ./pageA.js 2:0-4:2
        require.ensure item ./shared [3] ./pageB.js 2:0-5:2
        cjs require ./shared [3] ./pageB.js 3:14-33
chunk    {1} pageB.bundle.js (pageB) 152 bytes {3} [initial] [rendered]
    > pageB [3] ./pageB.js 
    [3] ./pageB.js 152 bytes {1} [built]
chunk    {2} pageA.bundle.js (pageA) 108 bytes {3} [initial] [rendered]
    > pageA [2] ./pageA.js 
    [2] ./pageA.js 108 bytes {2} [built]
chunk    {3} commons.js (commons) 26 bytes [entry] [rendered]
    [0] ./common.js 26 bytes {3} [built]
        cjs require ./common [1] ./shared.js 1:13-32
        cjs require ./common [2] ./pageA.js 1:13-32
        cjs require ./common [3] ./pageB.js 1:13-32
>>>>>>> f0105466
```<|MERGE_RESOLUTION|>--- conflicted
+++ resolved
@@ -162,293 +162,6 @@
 /******/ 	// object to store loaded and loading chunks
 /******/ 	var installedChunks = {
 /******/ 		3: 0
-/******/ 	};
-/******/
-/******/ 	var deferredModules = [];
-/******/
-/******/ 	// The require function
-/******/ 	function __webpack_require__(moduleId) {
-/******/
-/******/ 		// Check if module is in cache
-/******/ 		if(installedModules[moduleId]) {
-/******/ 			return installedModules[moduleId].exports;
-/******/ 		}
-/******/ 		// Create a new module (and put it into the cache)
-/******/ 		var module = installedModules[moduleId] = {
-/******/ 			i: moduleId,
-/******/ 			l: false,
-/******/ 			exports: {}
-/******/ 		};
-/******/
-/******/ 		// Execute the module function
-/******/ 		modules[moduleId].call(module.exports, module, module.exports, __webpack_require__);
-/******/
-/******/ 		// Flag the module as loaded
-/******/ 		module.l = true;
-/******/
-/******/ 		// Return the exports of the module
-/******/ 		return module.exports;
-/******/ 	}
-/******/
-/******/ 	// This file contains only the entry chunk.
-/******/ 	// The chunk loading function for additional chunks
-/******/ 	__webpack_require__.e = function requireEnsure(chunkId) {
-/******/ 		var promises = [];
-/******/
-/******/
-/******/ 		// JSONP chunk loading for javascript
-/******/
-/******/ 		var installedChunkData = installedChunks[chunkId];
-/******/ 		if(installedChunkData !== 0) { // 0 means "already installed".
-/******/
-/******/ 			// a Promise means "currently loading".
-/******/ 			if(installedChunkData) {
-/******/ 				promises.push(installedChunkData[2]);
-/******/ 			} else {
-/******/ 				// setup Promise in chunk cache
-/******/ 				var promise = new Promise(function(resolve, reject) {
-/******/ 					installedChunkData = installedChunks[chunkId] = [resolve, reject];
-/******/ 				});
-/******/ 				promises.push(installedChunkData[2] = promise);
-/******/
-<<<<<<< HEAD
-/******/ 				// start chunk loading
-/******/ 				var head = document.getElementsByTagName('head')[0];
-/******/ 				var script = document.createElement('script');
-/******/
-/******/ 				script.charset = 'utf-8';
-/******/ 				script.timeout = 120000;
-/******/
-/******/ 				if (__webpack_require__.nc) {
-/******/ 					script.setAttribute("nonce", __webpack_require__.nc);
-=======
-/******/ 		// setup Promise in chunk cache
-/******/ 		var promise = new Promise(function(resolve, reject) {
-/******/ 			installedChunkData = installedChunks[chunkId] = [resolve, reject];
-/******/ 		});
-/******/ 		installedChunkData[2] = promise;
-/******/
-/******/ 		// start chunk loading
-/******/ 		var head = document.getElementsByTagName('head')[0];
-/******/ 		var script = document.createElement('script');
-/******/ 		script.type = "text/javascript";
-/******/ 		script.charset = 'utf-8';
-/******/ 		script.async = true;
-/******/ 		script.timeout = 120000;
-/******/
-/******/ 		if (__webpack_require__.nc) {
-/******/ 			script.setAttribute("nonce", __webpack_require__.nc);
-/******/ 		}
-/******/ 		script.src = __webpack_require__.p + "" + chunkId + ".chunk.js";
-/******/ 		var timeout = setTimeout(onScriptComplete, 120000);
-/******/ 		script.onerror = script.onload = onScriptComplete;
-/******/ 		function onScriptComplete() {
-/******/ 			// avoid mem leaks in IE.
-/******/ 			script.onerror = script.onload = null;
-/******/ 			clearTimeout(timeout);
-/******/ 			var chunk = installedChunks[chunkId];
-/******/ 			if(chunk !== 0) {
-/******/ 				if(chunk) {
-/******/ 					chunk[1](new Error('Loading chunk ' + chunkId + ' failed.'));
->>>>>>> f0105466
-/******/ 				}
-/******/ 				script.src = __webpack_require__.p + "" + ({}[chunkId]||chunkId) + ".js";
-/******/ 				var timeout = setTimeout(function(){
-/******/ 					onScriptComplete({ type: 'timeout', target: script });
-/******/ 				}, 120000);
-/******/ 				script.onerror = script.onload = onScriptComplete;
-/******/ 				function onScriptComplete(event) {
-/******/ 					// avoid mem leaks in IE.
-/******/ 					script.onerror = script.onload = null;
-/******/ 					clearTimeout(timeout);
-/******/ 					var chunk = installedChunks[chunkId];
-/******/ 					if(chunk !== 0) {
-/******/ 						if(chunk) {
-/******/ 							var errorType = event && (event.type === 'load' ? 'missing' : event.type);
-/******/ 							var realSrc = event && event.target && event.target.src;
-/******/ 							var error = new Error('Loading chunk ' + chunkId + ' failed.\n(' + errorType + ': ' + realSrc + ')');
-/******/ 							error.type = errorType;
-/******/ 							error.request = realSrc;
-/******/ 							chunk[1](error);
-/******/ 						}
-/******/ 						installedChunks[chunkId] = undefined;
-/******/ 					}
-/******/ 				};
-/******/ 				head.appendChild(script);
-/******/ 			}
-/******/ 		}
-/******/ 		return Promise.all(promises);
-/******/ 	};
-/******/
-/******/ 	// expose the modules object (__webpack_modules__)
-/******/ 	__webpack_require__.m = modules;
-/******/
-/******/ 	// expose the module cache
-/******/ 	__webpack_require__.c = installedModules;
-/******/
-/******/ 	// define getter function for harmony exports
-/******/ 	__webpack_require__.d = function(exports, name, getter) {
-/******/ 		if(!__webpack_require__.o(exports, name)) {
-/******/ 			Object.defineProperty(exports, name, {
-/******/ 				configurable: false,
-/******/ 				enumerable: true,
-/******/ 				get: getter
-/******/ 			});
-/******/ 		}
-/******/ 	};
-/******/
-/******/ 	// define __esModule on exports
-/******/ 	__webpack_require__.r = function(exports) {
-/******/ 		Object.defineProperty(exports, '__esModule', { value: true });
-/******/ 	};
-/******/
-/******/ 	// getDefaultExport function for compatibility with non-harmony modules
-/******/ 	__webpack_require__.n = function(module) {
-/******/ 		var getter = module && module.__esModule ?
-/******/ 			function getDefault() { return module['default']; } :
-/******/ 			function getModuleExports() { return module; };
-/******/ 		__webpack_require__.d(getter, 'a', getter);
-/******/ 		return getter;
-/******/ 	};
-/******/
-/******/ 	// Object.prototype.hasOwnProperty.call
-/******/ 	__webpack_require__.o = function(object, property) { return Object.prototype.hasOwnProperty.call(object, property); };
-/******/
-/******/ 	// __webpack_public_path__
-/******/ 	__webpack_require__.p = "dist/";
-/******/
-/******/ 	// on error function for async loading
-/******/ 	__webpack_require__.oe = function(err) { console.error(err); throw err; };
-/******/
-/******/ 	var jsonpArray = window["webpackJsonp"] = window["webpackJsonp"] || [];
-/******/ 	var oldJsonpFunction = jsonpArray.push.bind(jsonpArray);
-/******/ 	jsonpArray.push = webpackJsonpCallback;
-/******/ 	jsonpArray = jsonpArray.slice();
-/******/ 	for(var i = 0; i < jsonpArray.length; i++) webpackJsonpCallback(jsonpArray[i]);
-/******/ 	var parentJsonpFunction = oldJsonpFunction;
-/******/
-/******/
-/******/ 	// add entry module to deferred list
-/******/ 	deferredModules.push([3,1]);
-/******/ 	// run deferred modules when ready
-/******/ 	return checkDeferredModules();
-/******/ })
-/************************************************************************/
-```
-
-</details>
-
-``` javascript
-<<<<<<< HEAD
-/******/ ({
-=======
-/******/ ([
-/* 0 */
-/*!*******************!*\
-  !*** ./common.js ***!
-  \*******************/
-/*! dynamic exports provided */
-/*! all exports used */
-/***/ (function(module, exports) {
-
-module.exports = "Common";
-
-/***/ })
-/******/ ]);
-```
-
-# js/pageA.bundle.js
-
-``` javascript
-webpackJsonp([2],{
->>>>>>> f0105466
-
-/***/ 3:
-/*!******************!*\
-  !*** ./pageA.js ***!
-  \******************/
-<<<<<<< HEAD
-/*! no static exports found */
-/***/ (function(module, exports, __webpack_require__) {
-
-var common = __webpack_require__(/*! ./common */ 1);
-__webpack_require__.e(/*! AMD require */ 0).then(function() { var __WEBPACK_AMD_REQUIRE_ARRAY__ = [__webpack_require__(/*! ./shared */ 0)]; (function(shared) {
-	shared("This is page A");
-}).apply(null, __WEBPACK_AMD_REQUIRE_ARRAY__);}).catch(__webpack_require__.oe);
-=======
-/*! dynamic exports provided */
-/*! all exports used */
-/***/ (function(module, exports, __webpack_require__) {
-
-var common = __webpack_require__(/*! ./common */ 0);
-__webpack_require__.e/* require */(0/* duplicate */).then(function() { var __WEBPACK_AMD_REQUIRE_ARRAY__ = [__webpack_require__(/*! ./shared */ 1)]; ((function(shared) {
-	shared("This is page A");
-}).apply(null, __WEBPACK_AMD_REQUIRE_ARRAY__));}).catch(__webpack_require__.oe);
->>>>>>> f0105466
-
-/***/ })
-
-/******/ });
-```
-
-# dist/pageB.js
-
-``` javascript
-/******/ (function(modules) { // webpackBootstrap
-/******/ 	// install a JSONP callback for chunk loading
-/******/ 	function webpackJsonpCallback(data) {
-/******/ 		var chunkIds = data[0];
-/******/ 		var moreModules = data[1]
-/******/ 		var executeModules = data[2];
-/******/ 		// add "moreModules" to the modules object,
-/******/ 		// then flag all "chunkIds" as loaded and fire callback
-/******/ 		var moduleId, chunkId, i = 0, resolves = [];
-/******/ 		for(;i < chunkIds.length; i++) {
-/******/ 			chunkId = chunkIds[i];
-/******/ 			if(installedChunks[chunkId]) {
-/******/ 				resolves.push(installedChunks[chunkId][0]);
-/******/ 			}
-/******/ 			installedChunks[chunkId] = 0;
-/******/ 		}
-/******/ 		for(moduleId in moreModules) {
-/******/ 			if(Object.prototype.hasOwnProperty.call(moreModules, moduleId)) {
-/******/ 				modules[moduleId] = moreModules[moduleId];
-/******/ 			}
-/******/ 		}
-/******/ 		if(parentJsonpFunction) parentJsonpFunction(data);
-/******/ 		while(resolves.length) {
-/******/ 			resolves.shift()();
-/******/ 		}
-/******/
-/******/ 		// add entry modules from loaded chunk to deferred list
-/******/ 		deferredModules.push.apply(deferredModules, executeModules || []);
-/******/
-/******/ 		// run deferred modules when all chunks ready
-/******/ 		return checkDeferredModules();
-/******/ 	};
-/******/ 	function checkDeferredModules() {
-/******/ 		var result;
-/******/ 		for(var i = 0; i < deferredModules.length; i++) {
-/******/ 			var deferredModule = deferredModules[i];
-/******/ 			var fullfilled = true;
-/******/ 			for(var j = 1; j < deferredModule.length; j++) {
-/******/ 				var depId = deferredModule[j];
-/******/ 				if(installedChunks[depId] !== 0) fullfilled = false;
-/******/ 			}
-/******/ 			if(fullfilled) {
-/******/ 				deferredModules.splice(i--, 1);
-/******/ 				result = __webpack_require__(__webpack_require__.s = deferredModule[0]);
-/******/ 			}
-/******/ 		}
-/******/ 		return result;
-/******/ 	}
-/******/
-/******/ 	// The module cache
-/******/ 	var installedModules = {};
-/******/
-/******/ 	// object to store loaded and loading chunks
-/******/ 	var installedChunks = {
-/******/ 		2: 0
 /******/ 	};
 /******/
 /******/ 	var deferredModules = [];
@@ -585,6 +298,229 @@
 /******/
 /******/
 /******/ 	// add entry module to deferred list
+/******/ 	deferredModules.push([3,1]);
+/******/ 	// run deferred modules when ready
+/******/ 	return checkDeferredModules();
+/******/ })
+/************************************************************************/
+```
+
+</details>
+
+``` javascript
+/******/ ({
+
+/***/ 3:
+/*!******************!*\
+  !*** ./pageA.js ***!
+  \******************/
+/*! no static exports found */
+/***/ (function(module, exports, __webpack_require__) {
+
+var common = __webpack_require__(/*! ./common */ 1);
+__webpack_require__.e(/*! AMD require */ 0).then(function() { var __WEBPACK_AMD_REQUIRE_ARRAY__ = [__webpack_require__(/*! ./shared */ 0)]; (function(shared) {
+	shared("This is page A");
+}).apply(null, __WEBPACK_AMD_REQUIRE_ARRAY__);}).catch(__webpack_require__.oe);
+
+/***/ })
+
+/******/ });
+```
+
+# dist/pageB.js
+
+``` javascript
+/******/ (function(modules) { // webpackBootstrap
+/******/ 	// install a JSONP callback for chunk loading
+/******/ 	function webpackJsonpCallback(data) {
+/******/ 		var chunkIds = data[0];
+/******/ 		var moreModules = data[1]
+/******/ 		var executeModules = data[2];
+/******/ 		// add "moreModules" to the modules object,
+/******/ 		// then flag all "chunkIds" as loaded and fire callback
+/******/ 		var moduleId, chunkId, i = 0, resolves = [];
+/******/ 		for(;i < chunkIds.length; i++) {
+/******/ 			chunkId = chunkIds[i];
+/******/ 			if(installedChunks[chunkId]) {
+/******/ 				resolves.push(installedChunks[chunkId][0]);
+/******/ 			}
+/******/ 			installedChunks[chunkId] = 0;
+/******/ 		}
+/******/ 		for(moduleId in moreModules) {
+/******/ 			if(Object.prototype.hasOwnProperty.call(moreModules, moduleId)) {
+/******/ 				modules[moduleId] = moreModules[moduleId];
+/******/ 			}
+/******/ 		}
+/******/ 		if(parentJsonpFunction) parentJsonpFunction(data);
+/******/ 		while(resolves.length) {
+/******/ 			resolves.shift()();
+/******/ 		}
+/******/
+/******/ 		// add entry modules from loaded chunk to deferred list
+/******/ 		deferredModules.push.apply(deferredModules, executeModules || []);
+/******/
+/******/ 		// run deferred modules when all chunks ready
+/******/ 		return checkDeferredModules();
+/******/ 	};
+/******/ 	function checkDeferredModules() {
+/******/ 		var result;
+/******/ 		for(var i = 0; i < deferredModules.length; i++) {
+/******/ 			var deferredModule = deferredModules[i];
+/******/ 			var fullfilled = true;
+/******/ 			for(var j = 1; j < deferredModule.length; j++) {
+/******/ 				var depId = deferredModule[j];
+/******/ 				if(installedChunks[depId] !== 0) fullfilled = false;
+/******/ 			}
+/******/ 			if(fullfilled) {
+/******/ 				deferredModules.splice(i--, 1);
+/******/ 				result = __webpack_require__(__webpack_require__.s = deferredModule[0]);
+/******/ 			}
+/******/ 		}
+/******/ 		return result;
+/******/ 	}
+/******/
+/******/ 	// The module cache
+/******/ 	var installedModules = {};
+/******/
+/******/ 	// object to store loaded and loading chunks
+/******/ 	var installedChunks = {
+/******/ 		2: 0
+/******/ 	};
+/******/
+/******/ 	var deferredModules = [];
+/******/
+/******/ 	// The require function
+/******/ 	function __webpack_require__(moduleId) {
+/******/
+/******/ 		// Check if module is in cache
+/******/ 		if(installedModules[moduleId]) {
+/******/ 			return installedModules[moduleId].exports;
+/******/ 		}
+/******/ 		// Create a new module (and put it into the cache)
+/******/ 		var module = installedModules[moduleId] = {
+/******/ 			i: moduleId,
+/******/ 			l: false,
+/******/ 			exports: {}
+/******/ 		};
+/******/
+/******/ 		// Execute the module function
+/******/ 		modules[moduleId].call(module.exports, module, module.exports, __webpack_require__);
+/******/
+/******/ 		// Flag the module as loaded
+/******/ 		module.l = true;
+/******/
+/******/ 		// Return the exports of the module
+/******/ 		return module.exports;
+/******/ 	}
+/******/
+/******/ 	// This file contains only the entry chunk.
+/******/ 	// The chunk loading function for additional chunks
+/******/ 	__webpack_require__.e = function requireEnsure(chunkId) {
+/******/ 		var promises = [];
+/******/
+/******/
+/******/ 		// JSONP chunk loading for javascript
+/******/
+/******/ 		var installedChunkData = installedChunks[chunkId];
+/******/ 		if(installedChunkData !== 0) { // 0 means "already installed".
+/******/
+/******/ 			// a Promise means "currently loading".
+/******/ 			if(installedChunkData) {
+/******/ 				promises.push(installedChunkData[2]);
+/******/ 			} else {
+/******/ 				// setup Promise in chunk cache
+/******/ 				var promise = new Promise(function(resolve, reject) {
+/******/ 					installedChunkData = installedChunks[chunkId] = [resolve, reject];
+/******/ 				});
+/******/ 				promises.push(installedChunkData[2] = promise);
+/******/
+/******/ 				// start chunk loading
+/******/ 				var head = document.getElementsByTagName('head')[0];
+/******/ 				var script = document.createElement('script');
+/******/
+/******/ 				script.charset = 'utf-8';
+/******/ 				script.timeout = 120000;
+/******/
+/******/ 				if (__webpack_require__.nc) {
+/******/ 					script.setAttribute("nonce", __webpack_require__.nc);
+/******/ 				}
+/******/ 				script.src = __webpack_require__.p + "" + ({}[chunkId]||chunkId) + ".js";
+/******/ 				var timeout = setTimeout(function(){
+/******/ 					onScriptComplete({ type: 'timeout', target: script });
+/******/ 				}, 120000);
+/******/ 				script.onerror = script.onload = onScriptComplete;
+/******/ 				function onScriptComplete(event) {
+/******/ 					// avoid mem leaks in IE.
+/******/ 					script.onerror = script.onload = null;
+/******/ 					clearTimeout(timeout);
+/******/ 					var chunk = installedChunks[chunkId];
+/******/ 					if(chunk !== 0) {
+/******/ 						if(chunk) {
+/******/ 							var errorType = event && (event.type === 'load' ? 'missing' : event.type);
+/******/ 							var realSrc = event && event.target && event.target.src;
+/******/ 							var error = new Error('Loading chunk ' + chunkId + ' failed.\n(' + errorType + ': ' + realSrc + ')');
+/******/ 							error.type = errorType;
+/******/ 							error.request = realSrc;
+/******/ 							chunk[1](error);
+/******/ 						}
+/******/ 						installedChunks[chunkId] = undefined;
+/******/ 					}
+/******/ 				};
+/******/ 				head.appendChild(script);
+/******/ 			}
+/******/ 		}
+/******/ 		return Promise.all(promises);
+/******/ 	};
+/******/
+/******/ 	// expose the modules object (__webpack_modules__)
+/******/ 	__webpack_require__.m = modules;
+/******/
+/******/ 	// expose the module cache
+/******/ 	__webpack_require__.c = installedModules;
+/******/
+/******/ 	// define getter function for harmony exports
+/******/ 	__webpack_require__.d = function(exports, name, getter) {
+/******/ 		if(!__webpack_require__.o(exports, name)) {
+/******/ 			Object.defineProperty(exports, name, {
+/******/ 				configurable: false,
+/******/ 				enumerable: true,
+/******/ 				get: getter
+/******/ 			});
+/******/ 		}
+/******/ 	};
+/******/
+/******/ 	// define __esModule on exports
+/******/ 	__webpack_require__.r = function(exports) {
+/******/ 		Object.defineProperty(exports, '__esModule', { value: true });
+/******/ 	};
+/******/
+/******/ 	// getDefaultExport function for compatibility with non-harmony modules
+/******/ 	__webpack_require__.n = function(module) {
+/******/ 		var getter = module && module.__esModule ?
+/******/ 			function getDefault() { return module['default']; } :
+/******/ 			function getModuleExports() { return module; };
+/******/ 		__webpack_require__.d(getter, 'a', getter);
+/******/ 		return getter;
+/******/ 	};
+/******/
+/******/ 	// Object.prototype.hasOwnProperty.call
+/******/ 	__webpack_require__.o = function(object, property) { return Object.prototype.hasOwnProperty.call(object, property); };
+/******/
+/******/ 	// __webpack_public_path__
+/******/ 	__webpack_require__.p = "dist/";
+/******/
+/******/ 	// on error function for async loading
+/******/ 	__webpack_require__.oe = function(err) { console.error(err); throw err; };
+/******/
+/******/ 	var jsonpArray = window["webpackJsonp"] = window["webpackJsonp"] || [];
+/******/ 	var oldJsonpFunction = jsonpArray.push.bind(jsonpArray);
+/******/ 	jsonpArray.push = webpackJsonpCallback;
+/******/ 	jsonpArray = jsonpArray.slice();
+/******/ 	for(var i = 0; i < jsonpArray.length; i++) webpackJsonpCallback(jsonpArray[i]);
+/******/ 	var parentJsonpFunction = oldJsonpFunction;
+/******/
+/******/
+/******/ 	// add entry module to deferred list
 /******/ 	deferredModules.push([2,1]);
 /******/ 	// run deferred modules when ready
 /******/ 	return checkDeferredModules();
@@ -596,12 +532,7 @@
 /*!******************!*\
   !*** ./pageB.js ***!
   \******************/
-<<<<<<< HEAD
 /*! no static exports found */
-=======
-/*! dynamic exports provided */
-/*! all exports used */
->>>>>>> f0105466
 /***/ (function(module, exports, __webpack_require__) {
 
 var common = __webpack_require__(/*! ./common */ 1);
@@ -623,12 +554,7 @@
 /*!*******************!*\
   !*** ./shared.js ***!
   \*******************/
-<<<<<<< HEAD
 /*! no static exports found */
-=======
-/*! dynamic exports provided */
-/*! all exports used */
->>>>>>> f0105466
 /***/ (function(module, exports, __webpack_require__) {
 
 var common = __webpack_require__(/*! ./common */ 1);
@@ -645,9 +571,8 @@
 ## Unoptimized
 
 ```
-<<<<<<< HEAD
 Hash: 0a1b2c3d4e5f6a7b8c9d
-Version: webpack next
+Version: webpack 4.0.0-beta.1
      Asset       Size  Chunks             Chunk Names
       0.js  363 bytes       0  [emitted]  
 commons.js  267 bytes       1  [emitted]  commons
@@ -677,43 +602,13 @@
     > ./pageA pageA
     [3] ./pageA.js 108 bytes {3} [built]
         single entry ./pageA  pageA
-=======
-Hash: 4f8af9066e2b5dda0f23
-Version: webpack 3.11.0
-          Asset       Size  Chunks             Chunk Names
-     0.chunk.js  347 bytes       0  [emitted]  
-pageB.bundle.js  522 bytes       1  [emitted]  pageB
-pageA.bundle.js  565 bytes       2  [emitted]  pageA
-     commons.js       6 kB       3  [emitted]  commons
-Entrypoint pageA = commons.js pageA.bundle.js
-Entrypoint pageB = commons.js pageB.bundle.js
-chunk    {0} 0.chunk.js 91 bytes {1} {2} [rendered]
-    > duplicate [2] ./pageA.js 2:0-4:2
-    > duplicate [3] ./pageB.js 2:0-5:2
-    [1] ./shared.js 91 bytes {0} [built]
-        amd require ./shared [2] ./pageA.js 2:0-4:2
-        require.ensure item ./shared [3] ./pageB.js 2:0-5:2
-        cjs require ./shared [3] ./pageB.js 3:14-33
-chunk    {1} pageB.bundle.js (pageB) 152 bytes {3} [initial] [rendered]
-    > pageB [3] ./pageB.js 
-    [3] ./pageB.js 152 bytes {1} [built]
-chunk    {2} pageA.bundle.js (pageA) 108 bytes {3} [initial] [rendered]
-    > pageA [2] ./pageA.js 
-    [2] ./pageA.js 108 bytes {2} [built]
-chunk    {3} commons.js (commons) 26 bytes [entry] [rendered]
-    [0] ./common.js 26 bytes {3} [built]
-        cjs require ./common [1] ./shared.js 1:13-32
-        cjs require ./common [2] ./pageA.js 1:13-32
-        cjs require ./common [3] ./pageB.js 1:13-32
->>>>>>> f0105466
 ```
 
 ## Production mode
 
 ```
-<<<<<<< HEAD
 Hash: 0a1b2c3d4e5f6a7b8c9d
-Version: webpack next
+Version: webpack 4.0.0-beta.1
      Asset       Size  Chunks             Chunk Names
       0.js  120 bytes       0  [emitted]  
 commons.js   95 bytes       1  [emitted]  commons
@@ -743,33 +638,4 @@
     > ./pageA pageA
     [3] ./pageA.js 108 bytes {3} [built]
         single entry ./pageA  pageA
-=======
-Hash: 4f8af9066e2b5dda0f23
-Version: webpack 3.11.0
-          Asset       Size  Chunks             Chunk Names
-     0.chunk.js   81 bytes       0  [emitted]  
-pageB.bundle.js  122 bytes       1  [emitted]  pageB
-pageA.bundle.js  147 bytes       2  [emitted]  pageA
-     commons.js     1.4 kB       3  [emitted]  commons
-Entrypoint pageA = commons.js pageA.bundle.js
-Entrypoint pageB = commons.js pageB.bundle.js
-chunk    {0} 0.chunk.js 91 bytes {1} {2} [rendered]
-    > duplicate [2] ./pageA.js 2:0-4:2
-    > duplicate [3] ./pageB.js 2:0-5:2
-    [1] ./shared.js 91 bytes {0} [built]
-        amd require ./shared [2] ./pageA.js 2:0-4:2
-        require.ensure item ./shared [3] ./pageB.js 2:0-5:2
-        cjs require ./shared [3] ./pageB.js 3:14-33
-chunk    {1} pageB.bundle.js (pageB) 152 bytes {3} [initial] [rendered]
-    > pageB [3] ./pageB.js 
-    [3] ./pageB.js 152 bytes {1} [built]
-chunk    {2} pageA.bundle.js (pageA) 108 bytes {3} [initial] [rendered]
-    > pageA [2] ./pageA.js 
-    [2] ./pageA.js 108 bytes {2} [built]
-chunk    {3} commons.js (commons) 26 bytes [entry] [rendered]
-    [0] ./common.js 26 bytes {3} [built]
-        cjs require ./common [1] ./shared.js 1:13-32
-        cjs require ./common [2] ./pageA.js 1:13-32
-        cjs require ./common [3] ./pageB.js 1:13-32
->>>>>>> f0105466
 ```