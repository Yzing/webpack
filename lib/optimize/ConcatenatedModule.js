--- conflicted
+++ resolved
@@ -190,15 +190,8 @@
 		this.reasons = rootModule.reasons.filter(reason => !(reason.dependency instanceof HarmonyImportDependency) || !modulesSet.has(reason.module));
 
 		this.dependencies = [];
-<<<<<<< HEAD
-		this.dependenciesWarnings = [];
-		this.dependenciesErrors = [];
 		this.fileDependencies = new Set();
 		this.contextDependencies = new Set();
-=======
-		this.fileDependencies = [];
-		this.contextDependencies = [];
->>>>>>> 4838b6f6
 		this.warnings = [];
 		this.errors = [];
 		this.assets = undefined;
