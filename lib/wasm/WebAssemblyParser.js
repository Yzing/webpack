/*
	MIT License http://www.opensource.org/licenses/mit-license.php
	Author Tobias Koppers @sokra
*/
"use strict";

const t = require("@webassemblyjs/ast");
const { decode } = require("@webassemblyjs/wasm-parser");
const {
	moduleContextFromModuleAST
} = require("@webassemblyjs/helper-module-context");

const { Tapable } = require("tapable");
const WebAssemblyImportDependency = require("../dependencies/WebAssemblyImportDependency");
const WebAssemblyExportImportedDependency = require("../dependencies/WebAssemblyExportImportedDependency");

/** @typedef {import("../Module")} Module */

/**
 * @param {t.ModuleImport} n the import
 * @returns {boolean} true, if a memory was imported
 */
const isMemoryImport = n => n.descr.type === "Memory";

/**
 * @param {t.ModuleImport} n the import
 * @returns {boolean} true, if a table was imported
 */
const isTableImport = n => n.descr.type === "Table";

/**
 * @param {t.ModuleImport} n the import
 * @returns {boolean} true, if a func was imported
 */
const isFuncImport = n => n.descr.type === "FuncImportDescr";

/**
 * @param {t.ModuleImport} n the import
 * @returns {boolean} true, if a global was imported
 */
const isGlobalImport = n => n.descr.type === "GlobalType";

const JS_COMPAT_TYPES = new Set(["i32", "f32", "f64"]);

/**
 * @param {t.ModuleImport} moduleImport the import
 * @returns {null | string} the type incompatible with js types
 */
const getJsIncompatibleType = moduleImport => {
	if (moduleImport.descr.type !== "FuncImportDescr") return null;
	const signature = moduleImport.descr.signature;
	for (const param of signature.params) {
		if (!JS_COMPAT_TYPES.has(param.valtype))
			return `${param.valtype} as parameter`;
	}
	for (const type of signature.results) {
		if (!JS_COMPAT_TYPES.has(type)) return `${type} as result`;
	}
	return null;
};

const decoderOpts = {
	ignoreCodeSection: true,
	ignoreDataSection: true,

	// this will avoid having to lookup with identifiers in the ModuleContext
	ignoreCustomNameSection: true
};

class WebAssemblyParser extends Tapable {
	constructor(options) {
		super();
		this.hooks = {};
		this.options = options;
	}

	parse(binary, state) {
		// flag it as ESM
		state.module.buildMeta.exportsType = "namespace";

		// parse it
		const program = decode(binary, decoderOpts);
		const module = program.body[0];

		const moduleContext = moduleContextFromModuleAST(module);

		// extract imports and exports
		const exports = (state.module.buildMeta.providedExports = []);
<<<<<<< HEAD
		const jsIncompatibleExports = (state.module.buildMeta.jsIncompatibleExports = []);

		t.traverse(module, {
=======
		const importedGlobals = [];
		t.traverse(ast, {
>>>>>>> fe3ca802
			ModuleExport({ node }) {
				const descriptor = node.descr;

				if (descriptor.exportType === "Func") {
					const funcidx = descriptor.id.value;

					const funcSignature = moduleContext.getFunction(funcidx);

					const hasIncompatibleArg = funcSignature.args.some(
						t => !JS_COMPAT_TYPES.has(t)
					);
					const hasIncompatibleResult = funcSignature.result.some(
						t => !JS_COMPAT_TYPES.has(t)
					);

					if (hasIncompatibleArg === true || hasIncompatibleResult === true) {
						jsIncompatibleExports.push(node.name);
					}
				}

				exports.push(node.name);

				if (node.descr && node.descr.exportType === "Global") {
					const refNode = importedGlobals[node.descr.id.value];
					if (refNode) {
						const dep = new WebAssemblyExportImportedDependency(
							node.name,
							refNode.module,
							refNode.name
						);

						state.module.addDependency(dep);
					}
				}
			},

			Global({ node }) {
				const init = node.init[0];

				let importNode = null;

				if (init.id === "get_global") {
					const globalIdx = init.args[0].value;

					if (globalIdx < importedGlobals.length) {
						importNode = importedGlobals[globalIdx];
					}
				}

				importedGlobals.push(importNode);
			},

			ModuleImport({ node }) {
				/** @type {false | string} */
				let onlyDirectImport = false;

				if (isMemoryImport(node) === true) {
					onlyDirectImport = "Memory";
				} else if (isTableImport(node) === true) {
					onlyDirectImport = "Table";
				} else if (isFuncImport(node) === true) {
					const incompatibleType = getJsIncompatibleType(node);
					if (incompatibleType) {
						onlyDirectImport = `Non-JS-compatible Func Sigurature (${incompatibleType})`;
					}
				}

				const dep = new WebAssemblyImportDependency(
					node.module,
					node.name,
					node.descr,
					onlyDirectImport
				);

				state.module.addDependency(dep);

				if (isGlobalImport(node)) {
					importedGlobals.push(node);
				}
			}
		});

		return state;
	}
}

module.exports = WebAssemblyParser;<|MERGE_RESOLUTION|>--- conflicted
+++ resolved
@@ -86,14 +86,10 @@
 
 		// extract imports and exports
 		const exports = (state.module.buildMeta.providedExports = []);
-<<<<<<< HEAD
 		const jsIncompatibleExports = (state.module.buildMeta.jsIncompatibleExports = []);
 
+		const importedGlobals = [];
 		t.traverse(module, {
-=======
-		const importedGlobals = [];
-		t.traverse(ast, {
->>>>>>> fe3ca802
 			ModuleExport({ node }) {
 				const descriptor = node.descr;
 
