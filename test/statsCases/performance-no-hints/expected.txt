Time: <CLR=BOLD>X</CLR>ms
  <CLR=BOLD>Asset</CLR>       <CLR=BOLD>Size</CLR>  <CLR=BOLD>Chunks</CLR>  <CLR=39,BOLD><CLR=22>           <CLR=39,BOLD><CLR=22>       <CLR=BOLD>Chunk Names</CLR>
<<<<<<< HEAD
   <CLR=32,BOLD>0.js</CLR>  238 bytes       <CLR=BOLD>0</CLR>  <CLR=32,BOLD>[emitted]</CLR>         
   <CLR=32,BOLD>1.js</CLR>  102 bytes       <CLR=BOLD>1</CLR>  <CLR=32,BOLD>[emitted]</CLR>         
   <CLR=32,BOLD>2.js</CLR>  182 bytes       <CLR=BOLD>2</CLR>  <CLR=32,BOLD>[emitted]</CLR>         
<CLR=33,BOLD>main.js</CLR>    <CLR=33,BOLD>299 KiB</CLR>       <CLR=BOLD>3</CLR>  <CLR=32,BOLD>[emitted]</CLR>  <CLR=33,BOLD>[big]</CLR>  main
=======
   <CLR=32,BOLD>0.js</CLR>  288 bytes       <CLR=BOLD>0</CLR>  <CLR=32,BOLD>[emitted]</CLR>         
   <CLR=32,BOLD>1.js</CLR>  152 bytes       <CLR=BOLD>1</CLR>  <CLR=32,BOLD>[emitted]</CLR>         
   <CLR=32,BOLD>2.js</CLR>  232 bytes       <CLR=BOLD>2</CLR>  <CLR=32,BOLD>[emitted]</CLR>         
<CLR=33,BOLD>main.js</CLR>     <CLR=33,BOLD>307 kB</CLR>       <CLR=BOLD>3</CLR>  <CLR=32,BOLD>[emitted]</CLR>  <CLR=33,BOLD>[big]</CLR>  main
>>>>>>> 8915dbbd
Entrypoint <CLR=BOLD>main</CLR> <CLR=33,BOLD>[big]</CLR> = <CLR=32,BOLD>main.js</CLR>
   [0] <CLR=BOLD>(webpack)/test/statsCases/performance-no-hints/index.js</CLR> 52 bytes {<CLR=33,BOLD>3</CLR>}<CLR=32,BOLD> [built]</CLR>
   [1] <CLR=BOLD>(webpack)/test/statsCases/performance-no-hints/a.js</CLR> 293 KiB {<CLR=33,BOLD>3</CLR>}<CLR=32,BOLD> [built]</CLR>
   [2] <CLR=BOLD>(webpack)/test/statsCases/performance-no-hints/b.js</CLR> 22 bytes {<CLR=33,BOLD>1</CLR>}<CLR=32,BOLD> [built]</CLR>
   [3] <CLR=BOLD>(webpack)/test/statsCases/performance-no-hints/c.js</CLR> 54 bytes {<CLR=33,BOLD>0</CLR>}<CLR=32,BOLD> [built]</CLR>
   [4] <CLR=BOLD>(webpack)/test/statsCases/performance-no-hints/d.js</CLR> 22 bytes {<CLR=33,BOLD>2</CLR>}<CLR=32,BOLD> [built]</CLR>
   [5] <CLR=BOLD>(webpack)/test/statsCases/performance-no-hints/e.js</CLR> 22 bytes {<CLR=33,BOLD>2</CLR>}<CLR=32,BOLD> [built]</CLR><|MERGE_RESOLUTION|>--- conflicted
+++ resolved
@@ -1,16 +1,9 @@
 Time: <CLR=BOLD>X</CLR>ms
   <CLR=BOLD>Asset</CLR>       <CLR=BOLD>Size</CLR>  <CLR=BOLD>Chunks</CLR>  <CLR=39,BOLD><CLR=22>           <CLR=39,BOLD><CLR=22>       <CLR=BOLD>Chunk Names</CLR>
-<<<<<<< HEAD
-   <CLR=32,BOLD>0.js</CLR>  238 bytes       <CLR=BOLD>0</CLR>  <CLR=32,BOLD>[emitted]</CLR>         
-   <CLR=32,BOLD>1.js</CLR>  102 bytes       <CLR=BOLD>1</CLR>  <CLR=32,BOLD>[emitted]</CLR>         
-   <CLR=32,BOLD>2.js</CLR>  182 bytes       <CLR=BOLD>2</CLR>  <CLR=32,BOLD>[emitted]</CLR>         
-<CLR=33,BOLD>main.js</CLR>    <CLR=33,BOLD>299 KiB</CLR>       <CLR=BOLD>3</CLR>  <CLR=32,BOLD>[emitted]</CLR>  <CLR=33,BOLD>[big]</CLR>  main
-=======
    <CLR=32,BOLD>0.js</CLR>  288 bytes       <CLR=BOLD>0</CLR>  <CLR=32,BOLD>[emitted]</CLR>         
    <CLR=32,BOLD>1.js</CLR>  152 bytes       <CLR=BOLD>1</CLR>  <CLR=32,BOLD>[emitted]</CLR>         
    <CLR=32,BOLD>2.js</CLR>  232 bytes       <CLR=BOLD>2</CLR>  <CLR=32,BOLD>[emitted]</CLR>         
-<CLR=33,BOLD>main.js</CLR>     <CLR=33,BOLD>307 kB</CLR>       <CLR=BOLD>3</CLR>  <CLR=32,BOLD>[emitted]</CLR>  <CLR=33,BOLD>[big]</CLR>  main
->>>>>>> 8915dbbd
+<CLR=33,BOLD>main.js</CLR>    <CLR=33,BOLD>300 KiB</CLR>       <CLR=BOLD>3</CLR>  <CLR=32,BOLD>[emitted]</CLR>  <CLR=33,BOLD>[big]</CLR>  main
 Entrypoint <CLR=BOLD>main</CLR> <CLR=33,BOLD>[big]</CLR> = <CLR=32,BOLD>main.js</CLR>
    [0] <CLR=BOLD>(webpack)/test/statsCases/performance-no-hints/index.js</CLR> 52 bytes {<CLR=33,BOLD>3</CLR>}<CLR=32,BOLD> [built]</CLR>
    [1] <CLR=BOLD>(webpack)/test/statsCases/performance-no-hints/a.js</CLR> 293 KiB {<CLR=33,BOLD>3</CLR>}<CLR=32,BOLD> [built]</CLR>
